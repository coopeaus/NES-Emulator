#pragma once
#include "ui-component.h"
#include "renderer.h"
#include "ui-manager.h"
#include <imgui.h>

#include "demo-window.h"
#include "debugger.h"
#include "overlay.h"
#include "log.h"
#include "memory-display.h"
#include "palettes.h"
#include "cpu-viewer.h"
#include "ppu-viewer.h"
#include "pattern-tables.h"
#include "sprites.h"
#include "nametable.h"
#include "cartridge-info.h"

class MainMenuBar : public UIComponent
{
public:
  UIManager *ui;

  MainMenuBar( Renderer *renderer ) : UIComponent( renderer ), ui( &renderer->ui ) { visible = true; }

  void OnVisible() override {}
  void OnHidden() override {}

  void RenderSelf() override // NOLINT
  {
    if ( ImGui::BeginMainMenuBar() ) {
      if ( ImGui::BeginMenu( "File" ) ) {

        if ( ImGui::BeginMenu( "Test Roms" ) ) {
          auto testRoms = renderer->testRoms;
          for ( auto &romPath : testRoms ) {
            if ( ImGui::MenuItem( romPath.c_str() ) ) {
              renderer->LoadNewCartridge( romPath );
            }
          }
          ImGui::EndMenu();
        }
        Separator();
        if ( ImGui::MenuItem( "Exit" ) ) {
          renderer->running = false;
        }
        ImGui::EndMenu();
      }
      if ( ImGui::BeginMenu( "Debug" ) ) {

        if ( auto *debuggerWindow = ui->GetComponent<DebuggerWindow>() ) {
          ImGui::MenuItem( "Debugger", nullptr, &debuggerWindow->visible );
        }

        if ( auto *memoryDisplayWindow = ui->GetComponent<MemoryDisplayWindow>() ) {
          ImGui::MenuItem( "Memory Display", nullptr, &memoryDisplayWindow->visible );
        }

        if ( auto *logWindow = ui->GetComponent<LogWindow>() ) {
          ImGui::MenuItem( "Trace Log", nullptr, &logWindow->visible );
        }
        Separator();
        if ( auto *cpuViewer = ui->GetComponent<CpuViewerWindow>() ) {
          ImGui::MenuItem( "CPU", nullptr, &cpuViewer->visible );
        }

        if ( auto *registerViewer = ui->GetComponent<PpuViewerWindow>() ) {
          ImGui::MenuItem( "PPU", nullptr, &registerViewer->visible );
<<<<<<< HEAD
        }

        if ( auto *cartridgeInfoViewer = ui->GetComponent<CartridgeInfoWindow>() ) {
          ImGui::MenuItem( "Cartridge Info", nullptr, &cartridgeInfoViewer->visible );
        }
        Separator();

        if ( auto *paletteWindow = ui->GetComponent<PaletteWindow>() ) {
          ImGui::MenuItem( "Palettes", nullptr, &paletteWindow->visible );
        }

        if ( auto *patternTablesWindow = ui->GetComponent<PatternTablesWindow>() ) {
          ImGui::MenuItem( "Pattern Tables", nullptr, &patternTablesWindow->visible );
        }

        if ( auto *nametableWindow = ui->GetComponent<NametableWindow>() ) {
          ImGui::MenuItem( "Nametables", nullptr, &nametableWindow->visible );
=======
        }

        if ( auto *cartridgeInfoViewer = ui->GetComponent<CartridgeInfoWindow>() ) {
          ImGui::MenuItem( "Cartridge Info", nullptr, &cartridgeInfoViewer->visible );
        }
        Separator();

        if ( auto *paletteWindow = ui->GetComponent<PaletteWindow>() ) {
          ImGui::MenuItem( "Palettes", nullptr, &paletteWindow->visible );
        }

        if ( auto *patternTablesWindow = ui->GetComponent<PatternTablesWindow>() ) {
          ImGui::MenuItem( "Pattern Tables", nullptr, &patternTablesWindow->visible );
        }

        if ( auto *nametableWindow = ui->GetComponent<NametableWindow>() ) {
          ImGui::MenuItem( "Nametables", nullptr, &nametableWindow->visible );
        }

        if ( auto *spritesWindow = ui->GetComponent<SpritesWindow>() ) {
          ImGui::MenuItem( "Sprites", nullptr, &spritesWindow->visible );
>>>>>>> ff249ffa
        }

        ImGui::EndMenu();
      }
    }
    if ( ImGui::BeginMenu( "Overlay" ) ) {

      if ( auto *overlayWindow = ui->GetComponent<OverlayWindow>() ) {
        ImGui::MenuItem( "Enabled", nullptr, &overlayWindow->visible );
      }
      ImGui::EndMenu();
    }
    if ( ImGui::BeginMenu( "ImGui Demo" ) ) {

      if ( auto *demoWindow = ui->GetComponent<DemoWindow>() ) {
        ImGui::MenuItem( "Show", nullptr, &demoWindow->visible );
      }
      ImGui::EndMenu();
    }
    ImGui::EndMainMenuBar();
  }
};<|MERGE_RESOLUTION|>--- conflicted
+++ resolved
@@ -67,25 +67,6 @@
 
         if ( auto *registerViewer = ui->GetComponent<PpuViewerWindow>() ) {
           ImGui::MenuItem( "PPU", nullptr, &registerViewer->visible );
-<<<<<<< HEAD
-        }
-
-        if ( auto *cartridgeInfoViewer = ui->GetComponent<CartridgeInfoWindow>() ) {
-          ImGui::MenuItem( "Cartridge Info", nullptr, &cartridgeInfoViewer->visible );
-        }
-        Separator();
-
-        if ( auto *paletteWindow = ui->GetComponent<PaletteWindow>() ) {
-          ImGui::MenuItem( "Palettes", nullptr, &paletteWindow->visible );
-        }
-
-        if ( auto *patternTablesWindow = ui->GetComponent<PatternTablesWindow>() ) {
-          ImGui::MenuItem( "Pattern Tables", nullptr, &patternTablesWindow->visible );
-        }
-
-        if ( auto *nametableWindow = ui->GetComponent<NametableWindow>() ) {
-          ImGui::MenuItem( "Nametables", nullptr, &nametableWindow->visible );
-=======
         }
 
         if ( auto *cartridgeInfoViewer = ui->GetComponent<CartridgeInfoWindow>() ) {
@@ -107,7 +88,6 @@
 
         if ( auto *spritesWindow = ui->GetComponent<SpritesWindow>() ) {
           ImGui::MenuItem( "Sprites", nullptr, &spritesWindow->visible );
->>>>>>> ff249ffa
         }
 
         ImGui::EndMenu();
