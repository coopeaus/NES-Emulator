#define SDL_MAIN_HANDLED

#include "ui-manager.h"
#include "ui-component.h"

// UI components
#include "main-menubar.h"
#include "demo-window.h"
#include "overlay.h"
#include "debugger.h"
#include "log.h"
#include "memory-display.h"
#include "palettes.h"
#include "cpu-viewer.h"
#include "ppu-viewer.h"
#include "pattern-tables.h"
#include "sprites.h"
#include "nametable.h"
#include "cartridge-info.h"

UIManager::UIManager( Renderer *renderer )
{
  AddComponent<MainMenuBar>( renderer );
  AddComponent<OverlayWindow>( renderer );
  AddComponent<DemoWindow>( renderer );
  AddComponent<DebuggerWindow>( renderer );
  AddComponent<LogWindow>( renderer );
  AddComponent<MemoryDisplayWindow>( renderer );
  AddComponent<PaletteWindow>( renderer );
  AddComponent<PatternTablesWindow>( renderer );
<<<<<<< HEAD
=======
  AddComponent<SpritesWindow>( renderer );
>>>>>>> ff249ffa
  AddComponent<CpuViewerWindow>( renderer );
  AddComponent<PpuViewerWindow>( renderer );
  AddComponent<NametableWindow>( renderer );
  AddComponent<CartridgeInfoWindow>( renderer );
}

void UIManager::Render()
{
  // Render all visible components
  for ( auto &comp : _components ) {
    if ( comp->visible ) {
      comp->OnVisible();
      comp->RenderSelf();
    } else {
      comp->OnHidden();
    }
  }
}<|MERGE_RESOLUTION|>--- conflicted
+++ resolved
@@ -28,10 +28,7 @@
   AddComponent<MemoryDisplayWindow>( renderer );
   AddComponent<PaletteWindow>( renderer );
   AddComponent<PatternTablesWindow>( renderer );
-<<<<<<< HEAD
-=======
   AddComponent<SpritesWindow>( renderer );
->>>>>>> ff249ffa
   AddComponent<CpuViewerWindow>( renderer );
   AddComponent<PpuViewerWindow>( renderer );
   AddComponent<NametableWindow>( renderer );
