--- conflicted
+++ resolved
@@ -236,9 +236,7 @@
     ################################################
     */
     void JAM( u16 address );
-<<<<<<< HEAD
     void SLO( u16 address );
-=======
     void SAX( u16 address );
     void LXA( u16 address );
     void LAX( u16 address );
@@ -246,5 +244,4 @@
     void ALR( u16 address );
     void RRA( u16 address );
     void SRE( u16 address );
->>>>>>> a4ecbde8
 };