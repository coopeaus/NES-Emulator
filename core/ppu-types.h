--- conflicted
+++ resolved
@@ -48,22 +48,6 @@
     u16 unused : 1;
   } bit;
   u16 value = 0x00;
-<<<<<<< HEAD
-};
-
-struct SpriteEntry {
-  u8 y;
-  u8 tileIndex;
-  u8 attribute;
-  u8 x;
-};
-union OAM {
-  std::array<u8, 256>         data;
-  std::array<SpriteEntry, 64> entries;
-};
-union SecondaryOAM {
-  std::array<u8, 32>         data;
-=======
 };
 
 union SpriteAttribute {
@@ -89,6 +73,5 @@
 };
 union SecondaryOAM {
   std::array<u8, 32>         data{};
->>>>>>> ff249ffa
   std::array<SpriteEntry, 8> entries;
 };