--- conflicted
+++ resolved
@@ -540,20 +540,6 @@
     StoreRegister( address, _x );
 }
 
-<<<<<<< HEAD
-//flag clear
-void CPU::CLC() { CPU::ClearFlag(Carry); }
-void CPU::CLI() { CPU::ClearFlag(Interrupt_Disable); }
-void CPU::CLD() { CPU::ClearFlag(Decimal); }
-void CPU::CLV() { CPU::ClearFlag(Overflow); }
-
-//flag setters
-void CPU::SEC() { CPU::SetFlag(Carry);}
-void CPU::SED() { CPU::SetFlag(Decimal); }
-void CPU::SEI() { CPU::SetFlag(Carry); }
-
-u8 CPU::IsFlagSet( const u8 flag ) const { return static_cast<u8>((_p & flag) != 0);}
-=======
 void CPU::STY( u16 address )
 {
     /*
@@ -566,5 +552,4 @@
      * STY Absolute: 8C(4)
      */
     StoreRegister( address, _y );
-}
->>>>>>> d98e24a0
+}