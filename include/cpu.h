#pragma once

#include <array>
#include <cstdint>
#include <string>

// Aliases for integer types
using u8 = uint8_t;
using u16 = uint16_t;
using u64 = uint64_t;

// Forward declaration for reads and writes
class Bus;

class CPU
{
  public:
    explicit CPU( Bus *bus ); // Must pass a pointer to a Bus class on initialization

    // Getters for registers
    [[nodiscard]] u8  GetAccumulator() const;
    [[nodiscard]] u8  GetXRegister() const;
    [[nodiscard]] u8  GetYRegister() const;
    [[nodiscard]] u8  GetStatusRegister() const;
    [[nodiscard]] u8  GetStackPointer() const;
    [[nodiscard]] u16 GetProgramCounter() const;
    [[nodiscard]] u64 GetCycles() const;

    // Setters for registers
    void SetAccumulator( u8 value );
    void SetXRegister( u8 value );
    void SetYRegister( u8 value );
    void SetStatusRegister( u8 value );
    void SetStackPointer( u8 value );
    void SetProgramCounter( u16 value );
    void SetCycles( u64 value );

  private:
    friend class CPUTestFixture; // Sometimes used for testing private methods

    Bus *_bus; // Pointer to the Bus class

    // Registers
    u16 _pc = 0x0000; // Program counter (PC)
    u8  _a = 0x00;    // Accumulator register (A)
    u8  _x = 0x00;    // X register
    u8  _y = 0x00;    // Y register
    u8  _s = 0xFD;    // Stack pointer (SP)
    u8  _p =
        0x00 | Unused; // Status register (P), per the specs, the unused flag should always be set
    u64 _cycles = 0;   // Number of cycles

    // Instruction data
    struct InstructionData
    {
        std::string name;                        // Instruction mnemonic (e.g. LDA, STA)
        void ( CPU::*instructionMethod )( u16 ); // Pointer to the instruction helper method
        u16 ( CPU::*addressingModeMethod )();    // Pointer to the address mode helper method
        u8 cycles;                               // Number of cycles the instruction takes
        // Some instructions take an extra cycle if a page boundary is crossed. However, in some
        // cases the extra cycle is not taken if the operation is a read. This will be set
        // selectively for a handful of opcodes, but otherwise will be set to true by default
        bool pageCrossPenalty = true;
    };

    bool _currentPageCrossPenalty = true;

    // Opcode table
    std::array<InstructionData, 256> _opcodeTable;

    /*
    ################################################################
    ||                                                            ||
    ||                        CPU Methods                         ||
    ||                                                            ||
    ################################################################
    */
    void Reset();

    // Fetch/decode/execute cycle
    [[nodiscard]] u8 Fetch();
    void             Tick();

    // Read/write methods
    [[nodiscard]] auto Read( u16 address ) const -> u8;
    void               Write( u16 address, u8 data ) const;

    /*
    ################################################################
    ||                                                            ||
    ||                    Instruction Helpers                     ||
    ||                                                            ||
    ################################################################
    */

    // Enum for Status Register
    enum Status : u8
    {
        Carry = 1 << 0,            // 0b00000001
        Zero = 1 << 1,             // 0b00000010
        InterruptDisable = 1 << 2, // 0b00000100
        Decimal = 1 << 3,          // 0b00001000
        Break = 1 << 4,            // 0b00010000
        Unused = 1 << 5,           // 0b00100000
        Overflow = 1 << 6,         // 0b01000000
        Negative = 1 << 7,         // 0b10000000
    };

    // Flag methods
    void               SetFlags( u8 flag );
    void               ClearFlags( u8 flag );
    [[nodiscard]] auto IsFlagSet( u8 flag ) const -> bool;
    void               SetZeroAndNegativeFlags( u8 value );

    // LDA, LDX, and LDY helper
    void LoadRegister( u16 address, u8 &reg );
    void StoreRegister( u16 address, u8 reg ) const;

    /*
    ################################################################
    ||                                                            ||
    ||                      Addressing Modes                      ||
    ||                                                            ||
    ################################################################
    */
<<<<<<< HEAD
    auto IMP() -> u16 { return 0; } // NOLINT
    auto IMM() -> u16;              // Immediate
    auto ZPG() -> u16;              // Zero Page
    auto ZPGX() -> u16;             // Zero Page X
    auto ZPGY() -> u16;             // Zero Page Y
    auto ABS() -> u16;              // Absolute
    auto ABSX() -> u16;             // Absolute X
    auto ABSY() -> u16;             // Absolute Y
    auto IND() -> u16;              // Indirect
    auto INDX() -> u16;             // Indirect X
    auto INDY() -> u16;             // Indirect Y
    auto REL() -> u16;              // Relative
=======
    auto IMP() -> u16; // Implied //NOLINT

    auto IMM() -> u16;  // Immediate
    auto ZPG() -> u16;  // Zero Page
    auto ZPGX() -> u16; // Zero Page X
    auto ZPGY() -> u16; // Zero Page Y
    auto ABS() -> u16;  // Absolute
    auto ABSX() -> u16; // Absolute X
    auto ABSY() -> u16; // Absolute Y
    auto IND() -> u16;  // Indirect
    auto INDX() -> u16; // Indirect X
    auto INDY() -> u16; // Indirect Y
    auto REL() -> u16;  // Relative
>>>>>>> a00b6051

    /*
    ################################################################
    ||                                                            ||
    ||                        Instructions                        ||
    ||                                                            ||
    ################################################################
      */
    void LDA( u16 address );
    void LDX( u16 address );
    void LDY( u16 address );
    void STA( u16 address );
    void STX( u16 address );
    void STY( u16 address );

<<<<<<< HEAD
    // Arithmetic
    void ADC( u16 address );
    void SBC( u16 address );
    void INC( u16 address );
    void DEC( u16 address );
    void INX( u16 address );
    void INY( u16 address );
    void DEX( u16 address );
    void DEY( u16 address );
=======
    // Clear for Flags
    void CLC( u16 address );
    void CLI( u16 address );
    void CLD( u16 address );
    void CLV( u16 address );

    // Setters for Flags
    void SEC( u16 address );
    void SED( u16 address );
    void SEI( u16 address );
>>>>>>> a00b6051
};<|MERGE_RESOLUTION|>--- conflicted
+++ resolved
@@ -123,7 +123,6 @@
     ||                                                            ||
     ################################################################
     */
-<<<<<<< HEAD
     auto IMP() -> u16 { return 0; } // NOLINT
     auto IMM() -> u16;              // Immediate
     auto ZPG() -> u16;              // Zero Page
@@ -136,22 +135,6 @@
     auto INDX() -> u16;             // Indirect X
     auto INDY() -> u16;             // Indirect Y
     auto REL() -> u16;              // Relative
-=======
-    auto IMP() -> u16; // Implied //NOLINT
-
-    auto IMM() -> u16;  // Immediate
-    auto ZPG() -> u16;  // Zero Page
-    auto ZPGX() -> u16; // Zero Page X
-    auto ZPGY() -> u16; // Zero Page Y
-    auto ABS() -> u16;  // Absolute
-    auto ABSX() -> u16; // Absolute X
-    auto ABSY() -> u16; // Absolute Y
-    auto IND() -> u16;  // Indirect
-    auto INDX() -> u16; // Indirect X
-    auto INDY() -> u16; // Indirect Y
-    auto REL() -> u16;  // Relative
->>>>>>> a00b6051
-
     /*
     ################################################################
     ||                                                            ||
@@ -166,7 +149,6 @@
     void STX( u16 address );
     void STY( u16 address );
 
-<<<<<<< HEAD
     // Arithmetic
     void ADC( u16 address );
     void SBC( u16 address );
@@ -176,7 +158,7 @@
     void INY( u16 address );
     void DEX( u16 address );
     void DEY( u16 address );
-=======
+
     // Clear for Flags
     void CLC( u16 address );
     void CLI( u16 address );
@@ -187,5 +169,4 @@
     void SEC( u16 address );
     void SED( u16 address );
     void SEI( u16 address );
->>>>>>> a00b6051
 };