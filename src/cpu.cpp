--- conflicted
+++ resolved
@@ -249,21 +249,6 @@
     _opcodeTable[0xA8] = InstructionData{ "TAY_Implied", &CPU::TAY, &CPU::IMP, 2, 1 };
     _opcodeTable[0x98] = InstructionData{ "TYA_Implied", &CPU::TYA, &CPU::IMP, 2, 1 };
 
-    // Illegal - JAM (02, 12, 22, 32, 45, 52, 62, 72, 92, B2, D2, F2)
-<<<<<<< HEAD
-    _opcodeTable[0x02] = InstructionData{ "JAM_Implied", &CPU::JAM, &CPU::IMP, 3, 1 };
-    _opcodeTable[0x12] = InstructionData{ "JAM_Implied", &CPU::JAM, &CPU::IMP, 3, 1 };
-    _opcodeTable[0x22] = InstructionData{ "JAM_Implied", &CPU::JAM, &CPU::IMP, 3, 1 };
-    _opcodeTable[0x32] = InstructionData{ "JAM_Implied", &CPU::JAM, &CPU::IMP, 3, 1 };
-    _opcodeTable[0x42] = InstructionData{ "JAM_Implied", &CPU::JAM, &CPU::IMP, 3, 1 };
-    _opcodeTable[0x52] = InstructionData{ "JAM_Implied", &CPU::JAM, &CPU::IMP, 3, 1 };
-    _opcodeTable[0x62] = InstructionData{ "JAM_Implied", &CPU::JAM, &CPU::IMP, 3, 1 };
-    _opcodeTable[0x72] = InstructionData{ "JAM_Implied", &CPU::JAM, &CPU::IMP, 3, 1 };
-    _opcodeTable[0x92] = InstructionData{ "JAM_Implied", &CPU::JAM, &CPU::IMP, 3, 1 };
-    _opcodeTable[0xB2] = InstructionData{ "JAM_Implied", &CPU::JAM, &CPU::IMP, 3, 1 };
-    _opcodeTable[0xD2] = InstructionData{ "JAM_Implied", &CPU::JAM, &CPU::IMP, 3, 1 };
-    _opcodeTable[0xF2] = InstructionData{ "JAM_Implied", &CPU::JAM, &CPU::IMP, 3, 1 };
-
     // Illegal - SLO (03, 07, 0F, 13, 17, 1B, 1F)
     _opcodeTable[0x03] = InstructionData{ "SLO_IndirectX", &CPU::SLO, &CPU::INDX, 8, 2 };
     _opcodeTable[0x07] = InstructionData{ "SLO_ZeroPage", &CPU::SLO, &CPU::ZPG, 5, 2 };
@@ -272,7 +257,8 @@
     _opcodeTable[0x17] = InstructionData{ "SLO_ZeroPageX", &CPU::SLO, &CPU::ZPGX, 6, 2 };
     _opcodeTable[0x1B] = InstructionData{ "SLO_AbsoluteY", &CPU::SLO, &CPU::ABSY, 7, 3, false };
     _opcodeTable[0x1F] = InstructionData{ "SLO_AbsoluteX", &CPU::SLO, &CPU::ABSX, 7, 3, false };
-=======
+
+    // Illegal - JAM (02, 12, 22, 32, 45, 52, 62, 72, 92, B2, D2, F2)
     _opcodeTable[0x02] = InstructionData{ "JAM_Implied", &CPU::JAM, &CPU::IMP, 11, 1 };
     _opcodeTable[0x12] = InstructionData{ "JAM_Implied", &CPU::JAM, &CPU::IMP, 11, 1 };
     _opcodeTable[0x22] = InstructionData{ "JAM_Implied", &CPU::JAM, &CPU::IMP, 11, 1 };
@@ -326,7 +312,6 @@
     _opcodeTable[0x5B] = InstructionData{ "SRE_AbsoluteY", &CPU::SRE, &CPU::ABSY, 7, 3, false };
     _opcodeTable[0x43] = InstructionData{ "SRE_IndirectX", &CPU::SRE, &CPU::INDX, 8, 2, false };
     _opcodeTable[0x53] = InstructionData{ "SRE_IndirectY", &CPU::SRE, &CPU::INDY, 8, 2, false };
->>>>>>> a4ecbde8
 };
 
 // Getters
@@ -1996,9 +1981,8 @@
      * Tom Harte tests include these, though, so for completeness, we'll add them
      */
     (void) address;
-<<<<<<< HEAD
-    // Do nothing (undo the pc increment)
-    _pc--;
+
+    // Do nothing
 }
 
 void CPU::SLO( const u16 address ) // NOLINT
@@ -2017,9 +2001,6 @@
      */
     CPU::ASL( address );
     CPU::ORA( address );
-=======
-
-    // Do nothing
 }
 
 void CPU::SAX( const u16 address ) // NOLINT
@@ -2222,5 +2203,4 @@
 
     // Now perform EOR with the LSR result
     EOR( address );
->>>>>>> a4ecbde8
 }