{
  "name": "nes-emulator",
  "version": "0.0.1",
  "builtin-baseline": "d5ec528843d29e3a52d745a64b469f810b2cedbf",
  "dependencies": [
    {
      "name": "imgui",
      "features": ["sdl2-binding", "opengl3-binding", "docking-experimental"]
    },
    "fmt",
    "gtest",
    "sdl2",
<<<<<<< HEAD
    "glad",
    "opengl"
=======
    "glad", {
      "name": "opengl",
      "version>=" : "2022-12-04#3"
    }
>>>>>>> 6b119262
  ]
}<|MERGE_RESOLUTION|>--- conflicted
+++ resolved
@@ -10,14 +10,9 @@
     "fmt",
     "gtest",
     "sdl2",
-<<<<<<< HEAD
-    "glad",
-    "opengl"
-=======
     "glad", {
       "name": "opengl",
       "version>=" : "2022-12-04#3"
     }
->>>>>>> 6b119262
   ]
 }