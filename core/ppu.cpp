--- conflicted
+++ resolved
@@ -238,7 +238,6 @@
         addrLatch = false;
       }
       break;
-<<<<<<< HEAD
     }
     // 2007: PPU Data
     case 0x2007: {
@@ -251,20 +250,6 @@
       WriteVram( vramAddr.value, data );
       vramAddr.value += ppuCtrl.bit.vramIncrement ? 32 : 1;
     }
-=======
-    }
-    // 2007: PPU Data
-    case 0x2007: {
-      /*
-         data is written to the current vramAddr
-        vramAddr is then incremented by 1 or 32.
-        1 if ppuCtrl increment mode is 0, 32 if 1
-      */
-      //
-      WriteVram( vramAddr.value, data );
-      vramAddr.value += ppuCtrl.bit.vramIncrement ? 32 : 1;
-    }
->>>>>>> ff249ffa
     default:
       break;
   }
@@ -304,16 +289,6 @@
       way, but it's a more accurate paradigm because that's how the hardware
       handles it.
     */
-<<<<<<< HEAD
-    address &= 0x2FFF;
-
-    if ( GetMirrorMode() == MirrorMode::FourScreen && address >= 0x2800 ) {
-      return bus->cartridge.ReadCartridgeVRAM( address );
-    }
-
-    u16 const nametableAddr = ResolveNameTableAddress( address );
-    return nameTables.at( nametableAddr & 0x07FF );
-=======
     address &= 0x2FFF; // 0x2FFF is the address limit for nametables
 
     // // nametables 2 ($2800-$2BFF) and 3 ($2C00-$2FFF) are stored in the cartridge
@@ -331,7 +306,6 @@
                            : ( nametableAddr <= 0x2BFF ) ? 2
                                                          : 3;
     return nameTables.at( tableIndex ).at( nametableAddr & 0x03FF );
->>>>>>> ff249ffa
   }
 
   // $3F00-$3FFF: Palettes
@@ -399,13 +373,12 @@
     */
 
     address &= 0x2FFF;
-<<<<<<< HEAD
-    if ( GetMirrorMode() == MirrorMode::FourScreen && address >= 0x2800 ) {
-      bus->cartridge.WriteCartridgeVRAM( address, data );
-      return;
-    }
     u16 const nametableAddr = ResolveNameTableAddress( address );
-    nameTables.at( nametableAddr & 0x07FF ) = data;
+    u8 const  tableIndex = ( nametableAddr <= 0x23FF )   ? 0
+                           : ( nametableAddr <= 0x27FF ) ? 1
+                           : ( nametableAddr <= 0x2BFF ) ? 2
+                                                         : 3;
+    nameTables.at( tableIndex ).at( nametableAddr & 0x03FF ) = data;
     return;
   }
 
@@ -425,33 +398,6 @@
       paletteMemory.at( address + 0x10 ) = data;
       return;
     }
-=======
-    u16 const nametableAddr = ResolveNameTableAddress( address );
-    u8 const  tableIndex = ( nametableAddr <= 0x23FF )   ? 0
-                           : ( nametableAddr <= 0x27FF ) ? 1
-                           : ( nametableAddr <= 0x2BFF ) ? 2
-                                                         : 3;
-    nameTables.at( tableIndex ).at( nametableAddr & 0x03FF ) = data;
-    return;
-  }
-
-  // $3F00-$3FFF: Palettes
-  if ( address >= 0x3F00 && address <= 0x3FFF ) {
-
-    /* The address is masked to 32 bytes.
-    Addresses 3F10, 3F14, 3F18 and 3F1C mirror 3F00, 3F04, 3F08 and 3F0C respectively
-    */
-    address &= 0x1F;
-
-    // Handle mirroring of 3F10, 3F14, 3F18, 3F1C to 3F00, 3F04, 3F08, 3F0C
-    if ( ( address & 0x03 ) == 0 ) {
-      // write to both the mirrored and original address
-      address &= 0x0F;
-      paletteMemory.at( address ) = data;
-      paletteMemory.at( address + 0x10 ) = data;
-      return;
-    }
->>>>>>> ff249ffa
 
     paletteMemory.at( address ) = data;
   }
@@ -479,7 +425,6 @@
 
       if ( !preventVBlank ) {
         ppuStatus.bit.vBlank = 1;
-<<<<<<< HEAD
 
         // Signal to trigger NMI if enabled
         if ( ppuCtrl.bit.nmiEnable ) {
@@ -488,105 +433,6 @@
       }
       preventVBlank = false;
     }
-  }
-}
-
-// Called each cycle between cycle 65 and 256 to evaluate sprites.
-void PPU::SpriteEvalForNextScanline()
-{
-  // Only run during visible scanlines (0–239) and cycles 65–256.
-  if ( !IsRenderingEnabled() || scanline > 239 || cycle < 65 || cycle > 256 )
-    return;
-
-  // Start
-  if ( cycle == 65 ) {
-    SpriteEvalForNextScanlineStart();
-  }
-
-  if ( cycle & 0x01 ) // Odd cycle: perform a read.
-  {
-    oamCopyBuffer = oam.data.at( oamAddr );
-  } else // Even cycle: process copying.
-  {
-    OamCopy();
-  }
-  oamAddr = ( spriteAddrLo & 0x03 ) | ( spriteAddrHi << 2 );
-
-  // End
-  if ( cycle == 256 ) {
-    SpriteEvalForNextScanlineEnd();
-  }
-}
-
-void PPU::OamCopy()
-{
-  if ( oamCopyDone ) {
-    // If copying is already finished, simply advance the sprite address.
-    spriteAddrHi = ( spriteAddrHi + 1 ) & 0x3F;
-    if ( secondaryOamAddr >= 0x20 ) {
-      oamCopyBuffer = secondaryOam.data.at( secondaryOamAddr & 0x1F );
-    }
-    return;
-  }
-
-  // Determine sprite height (8 or 16 pixels).
-  u8 const spriteHeight = ( ppuCtrl.bit.spriteSize ? 16 : 8 );
-
-  // Check if the sprite (Y coordinate in oamCopyBuffer) is in range for the next scanline.
-  if ( !spriteInRange && ( ( scanline + 1 ) >= oamCopyBuffer ) &&
-       ( ( scanline + 1 ) < ( oamCopyBuffer + spriteHeight ) ) ) {
-    spriteInRange = true;
-  }
-
-  // If there's room in secondary OAM (32 bytes = 8 sprites * 4 bytes)
-  if ( secondaryOamAddr < 0x20 ) {
-    // Copy the current byte from primary OAM into secondary OAM.
-    secondaryOam.data.at( secondaryOamAddr ) = oam.data.at( oamAddr );
-
-    if ( spriteInRange ) {
-      // Mark sprite 0 as added on cycle 66 if applicable.
-      if ( cycle == 66 )
-        sprite0Added = true;
-
-      // Advance the low part of the sprite address and the secondary OAM pointer.
-      spriteAddrLo++;
-      secondaryOamAddr++;
-
-      // When 4 bytes (a complete sprite entry) have been copied, move to the next sprite.
-      if ( spriteAddrLo >= 4 ) {
-        spriteAddrHi = ( spriteAddrHi + 1 ) & 0x3F;
-        spriteAddrLo = 0;
-        if ( spriteAddrHi == 0 )
-          oamCopyDone = true;
-      }
-
-      // Once a full sprite is copied, reset spriteInRange for the next sprite.
-      if ( ( secondaryOamAddr & 0x03 ) == 0 )
-        spriteInRange = false;
-    } else {
-      // Sprite not in range: skip copying and move to the next sprite.
-      spriteAddrHi = ( spriteAddrHi + 1 ) & 0x3F;
-      spriteAddrLo = 0;
-      if ( spriteAddrHi == 0 )
-        oamCopyDone = true;
-    }
-  } else {
-    // Secondary OAM is full; skip to the next sprite.
-    ppuStatus.bit.spriteOverflow = 1;
-    spriteAddrHi = ( spriteAddrHi + 1 ) & 0x3F;
-    spriteAddrLo = 0;
-    if ( spriteAddrHi == 0 )
-      oamCopyDone = true;
-=======
-
-        // Signal to trigger NMI if enabled
-        if ( ppuCtrl.bit.nmiEnable ) {
-          nmiReady = true;
-        }
-      }
-      preventVBlank = false;
-    }
->>>>>>> ff249ffa
   }
 }
 
@@ -631,20 +477,6 @@
         2800 < > 2C00
 
         Horizontal mode is used for vertical scrolling games, like Kid Icarus.
-<<<<<<< HEAD
-
-       Map addresses from 2C00-2FFF to 2800-2BFF if the address is for nametable 1
-       Otherwise map addresses from 2400-27FF to 2000-23FF
-       */
-
-      if ( addr & 0x800 ) {
-        return 0x2800 | ( addr & 0x03FF );
-      } else {
-        return 0x2000 | ( addr & 0x03FF );
-      }
-
-      return 0x2000 | ( ( addr & 0x03FF ) | ( ( addr & 0x800 ) >> 1 ) );
-=======
        */
 
       if ( ( addr >= 0x2000 && addr <= 0x23FF ) || ( addr >= 0x2400 && addr <= 0x27FF ) )
@@ -652,16 +484,11 @@
       if ( ( addr >= 0x2800 && addr <= 0x2BFF ) || ( addr >= 0x2C00 && addr <= 0x2FFF ) )
         return 0x2800 | ( addr & 0x03FF );
 
->>>>>>> ff249ffa
     case MirrorMode::FourScreen:
       /* Four-Screen Mirroring
          All four nametables are unique and backed by cartridge VRAM. There's no mirroring.
        */
-<<<<<<< HEAD
-      return addr & 0x0FFF;
-=======
       return addr;
->>>>>>> ff249ffa
     default:
       // Default to vertical mirroring
       return 0x2000 | ( addr & 0x07FF );
